--- conflicted
+++ resolved
@@ -1,7 +1,3 @@
-<<<<<<< HEAD
 # pearl-pgm
 
-Library for declarative specification of directed graphical models and inference using Pyro.
-=======
-# pearl-pgm
->>>>>>> 2e16ea14
+Library for declarative specification of directed graphical models and inference using Pyro.